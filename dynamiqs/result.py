from __future__ import annotations

import equinox as eqx
import jax.numpy as jnp
from jax import Array
from jaxtyping import PyTree

from .gradient import Gradient
from .options import Options
from .solver import Solver

__all__ = ['SEResult', 'MEResult']


def memory_bytes(x: Array) -> int:
    return x.itemsize * x.size


def memory_str(x: Array) -> str:
    mem = memory_bytes(x)
    if mem < 1024**2:
        return f'{mem / 1024:.2f} Kb'
    elif mem < 1024**3:
        return f'{mem / 1024**2:.2f} Mb'
    else:
        return f'{mem / 1024**3:.2f} Gb'


def array_str(x: Array | None) -> str | None:
    return None if x is None else f'Array {x.dtype} {tuple(x.shape)} | {memory_str(x)}'


# the Saved object holds quantities saved during the equation integration
class Saved(eqx.Module):
    ysave: Array
    Esave: Array | None
    extra: PyTree | None


class FinalSaved(Saved):
    ylast: Array | None


class Result(eqx.Module):
    """Result of the integration.

    Attributes:
        states _(Array)_: Saved states.
        final_state _(Array)_: Saved final state
        expects _(Array, optional)_: Saved expectation values.
        extra _(PyTree, optional)_: Extra data saved.
        infos _(PyTree, optional)_: Solver-dependent information on the resolution.
        tsave _(Array)_: Times for which results were saved.
        solver _(Solver)_: Solver used.
        gradient _(Gradient)_: Gradient used.
        options _(Options)_: Options used.
        final_time _(Array)_: final solution time
    """

    tsave: Array
    solver: Solver
    gradient: Gradient | None
    options: Options
    _saved: FinalSaved
    final_time: Array
<<<<<<< HEAD
    infos: PyTree | None
=======
    infos: PyTree | None = None
>>>>>>> d166e6b7

    @property
    def states(self) -> Array:
        return self._saved.ysave

    @property
    def final_state(self) -> Array:
        return self._saved.ylast

    @property
    def expects(self) -> Array | None:
        return self._saved.Esave

    @property
    def extra(self) -> PyTree | None:
        return self._saved.extra

    def _str_parts(self) -> dict[str, str]:
        return {
            'Solver  ': type(self.solver).__name__,
            'Gradient': (
                type(self.gradient).__name__ if self.gradient is not None else None
            ),
            'States  ': array_str(self.states),
            'Expects ': array_str(self.expects),
            'Extra   ': (
                eqx.tree_pformat(self.extra) if self.extra is not None else None
            ),
            'Infos   ': self.infos if self.infos is not None else None,
        }

    def __str__(self) -> str:
        parts = self._str_parts()

        # remove None values
        parts = {k: v for k, v in parts.items() if v is not None}

        # pad to align colons
        padding = max(len(k) for k in parts) + 1
        parts_str = '\n'.join(f'{k:<{padding}}: {v}' for k, v in parts.items())
        return f'==== {self.__class__.__name__} ====\n' + parts_str

    def to_qutip(self) -> Result:
        raise NotImplementedError

    def to_numpy(self) -> Result:
        raise NotImplementedError


class MCResult(eqx.Module):
    """Result of Monte Carlo integration

    Attributes:
        no_jump_states _(Array)_: Saved no-jump states.
        final_no_jump_state _(Array)_: Saved final no-jump state
        jump_states _(Array)_: Saved states for jump trajectories
        final_jump_states _(Array)_: Saved final states for jump trajectories
        expects _(Array, optional)_: Saved expectation values.
        extra _(PyTree, optional)_: Extra data saved.
        tsave _(Array)_: Times for which results were saved.
        solver _(Solver)_: Solver used.
        gradient _(Gradient)_: Gradient used.
        options _(Options)_: Options used.
        final_time _(Array)_: final solution time
    """

    tsave: Array
    _no_jump_res: Result
    _jump_res: Result
    no_jump_prob: float
    expects: Array | None

    @property
    def no_jump_states(self) -> Array:
        return self._no_jump_res.states

    @property
    def jump_states(self) -> Array:
        return self._jump_res.states

    @property
    def final_no_jump_state(self) -> Array:
        return self._no_jump_res.final_state

    @property
    def final_jump_states(self) -> Array:
        return self._jump_res.final_state

    @property
    def extra(self) -> PyTree | None:
        raise NotImplementedError

    def __str__(self) -> str:
        parts = {
            'No-jump result': str(self._no_jump_res),
            'Jump result': str(self._jump_res),
            'No-jump states  ': array_str(self.no_jump_states),
            'Jump states  ': array_str(self.jump_states),
            'Expects ': array_str(self.expects) if self.expects is not None else None,
        }
        parts = {k: v for k, v in parts.items() if v is not None}
        parts_str = '\n'.join(f'{k}: {v}' for k, v in parts.items())
        return '==== MCResult ====\n' + parts_str

    def to_qutip(self) -> Result:
        raise NotImplementedError

    def to_numpy(self) -> Result:
        raise NotImplementedError


class SEResult(Result):
    """Result of the Schrödinger equation integration.

    Attributes:
        states _(array of shape (nH?, npsi0?, ntsave, n, 1))_: Saved states.
        final_state _(array of shape (nH?, npsi0?, n, 1))_: Saved final state
        expects _(array of shape (nH?, npsi0?, nE, ntsave) or None)_: Saved expectation
            values, if specified by `exp_ops`.
        extra _(PyTree or None)_: Extra data saved with `save_extra()` if
            specified in `options`.
        infos _(PyTree or None)_: Solver-dependent information on the resolution.
        tsave _(array of shape (ntsave,))_: Times for which results were saved.
        solver _(Solver)_: Solver used.
        gradient _(Gradient)_: Gradient used.
        options _(Options)_: Options used.
        final_time _(Array)_: final solution time
    """


class MEResult(Result):
    """Result of the Lindblad master equation integration.

    Attributes:
        states _(array of shape (nH?, nrho0?, ntsave, n, n))_: Saved states.
        final_state _(array of shape (nH?, nrho0?, n, n))_: Saved final state
        expects _(array of shape (nH?, nrho0?, nE, ntsave) or None)_: Saved expectation
            values, if specified by `exp_ops`.
        extra _(PyTree or None)_: Extra data saved with `save_extra()` if
            specified in `options`.
        infos _(PyTree or None)_: Solver-dependent information on the resolution.
        tsave _(array of shape (ntsave,))_: Times for which results were saved.
        solver _(Solver)_: Solver used.
        gradient _(Gradient)_: Gradient used.
        options _(Options)_: Options used.
        final_time _(Array)_: final solution time
    """<|MERGE_RESOLUTION|>--- conflicted
+++ resolved
@@ -63,11 +63,7 @@
     options: Options
     _saved: FinalSaved
     final_time: Array
-<<<<<<< HEAD
-    infos: PyTree | None
-=======
     infos: PyTree | None = None
->>>>>>> d166e6b7
 
     @property
     def states(self) -> Array:
