--- conflicted
+++ resolved
@@ -8,11 +8,7 @@
 from .options import Options
 from .solver import Solver
 
-<<<<<<< HEAD
-__all__ = ['SEResult', 'MEResult', 'MCResult', 'FinalSaved']
-=======
-__all__ = ['SEResult', 'MEResult', 'SEPropagatorResult']
->>>>>>> a205635c
+__all__ = ['SEResult', 'MEResult', 'MCResult', 'FinalSaved', 'SEPropagatorResult']
 
 
 def memory_bytes(x: Array) -> int:
@@ -260,10 +256,7 @@
         See the
         [Batching simulations](../../documentation/basics/batching-simulations.md)
         tutorial for more details.
-<<<<<<< HEAD
         final_time _(Array)_: final solution time
-    """
-=======
     """
 
 
@@ -315,5 +308,4 @@
             ),
             'Propagators': array_str(self.propagators),
             'Infos      ': self.infos if self.infos is not None else None,
-        }
->>>>>>> a205635c
+        }