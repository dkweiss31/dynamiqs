from __future__ import annotations

import equinox as eqx
import jax.numpy as jnp
from jax import Array
from jaxtyping import PyTree

from .gradient import Gradient
from .options import Options
from .solver import Solver

__all__ = ['SEResult', 'MEResult', 'MCResult']


def memory_bytes(x: Array) -> int:
    return x.itemsize * x.size


def memory_str(x: Array) -> str:
    mem = memory_bytes(x)
    if mem < 1024**2:
        return f'{mem / 1024:.2f} Kb'
    elif mem < 1024**3:
        return f'{mem / 1024**2:.2f} Mb'
    else:
        return f'{mem / 1024**3:.2f} Gb'


def array_str(x: Array | None) -> str | None:
    return None if x is None else f'Array {x.dtype} {tuple(x.shape)} | {memory_str(x)}'


# the Saved object holds quantities saved during the equation integration
class Saved(eqx.Module):
    ysave: Array
    Esave: Array | None
    extra: PyTree | None


class FinalSaved(Saved):
    ylast: Array | None


class Result(eqx.Module):
    tsave: Array
    solver: Solver
    gradient: Gradient | None
    options: Options
    _saved: FinalSaved
    final_time: Array
    infos: PyTree | None = None

    @property
    def states(self) -> Array:
        return self._saved.ysave

    @property
    def final_state(self) -> Array:
        return self._saved.ylast

    @property
    def expects(self) -> Array | None:
        return self._saved.Esave

    @property
    def extra(self) -> PyTree | None:
        return self._saved.extra

    def _str_parts(self) -> dict[str, str]:
        return {
            'Solver  ': type(self.solver).__name__,
            'Gradient': (
                type(self.gradient).__name__ if self.gradient is not None else None
            ),
            'States  ': array_str(self.states),
            'Expects ': array_str(self.expects),
            'Extra   ': (
                eqx.tree_pformat(self.extra) if self.extra is not None else None
            ),
            'Infos   ': self.infos if self.infos is not None else None,
        }

    def __str__(self) -> str:
        parts = self._str_parts()

        # remove None values
        parts = {k: v for k, v in parts.items() if v is not None}

        # pad to align colons
        padding = max(len(k) for k in parts) + 1
        parts_str = '\n'.join(f'{k:<{padding}}: {v}' for k, v in parts.items())
        return f'==== {self.__class__.__name__} ====\n' + parts_str

    def to_qutip(self) -> Result:
        raise NotImplementedError

    def to_numpy(self) -> Result:
        raise NotImplementedError


class MCResult(eqx.Module):
    """Result of Monte Carlo integration

    Attributes:
        no_jump_states _(Array)_: Saved no-jump states.
        final_no_jump_state _(Array)_: Saved final no-jump state
        jump_states _(Array)_: Saved states for jump trajectories
        final_jump_states _(Array)_: Saved final states for jump trajectories
        expects _(Array, optional)_: Saved expectation values.
        tsave _(Array)_: Times for which results were saved.
    """

    tsave: Array
    _no_jump_res: Result
    _jump_res: Result
    no_jump_prob: float
    expects: Array | None

    @property
    def no_jump_states(self) -> Array:
        return self._no_jump_res.states

    @property
    def jump_states(self) -> Array:
        return self._jump_res.states

    @property
    def final_no_jump_state(self) -> Array:
        return self._no_jump_res.final_state

    @property
    def final_jump_states(self) -> Array:
        return self._jump_res.final_state

    def __str__(self) -> str:
        parts = {
            'No-jump result': str(self._no_jump_res),
            'Jump result': str(self._jump_res),
            'No-jump states  ': array_str(self.no_jump_states),
            'Jump states  ': array_str(self.jump_states),
            'Expects ': array_str(self.expects) if self.expects is not None else None,
        }
        parts = {k: v for k, v in parts.items() if v is not None}
        parts_str = '\n'.join(f'{k}: {v}' for k, v in parts.items())
        return '==== MCResult ====\n' + parts_str


class SEResult(Result):
    r"""Result of the Schrödinger equation integration.

    Attributes:
<<<<<<< HEAD
=======
        states _(array of shape (..., ntsave, n, 1))_: Saved states.
        expects _(array of shape (..., len(exp_ops), ntsave) or None)_: Saved
            expectation values, if specified by `exp_ops`.
>>>>>>> 026f85bb
        states _(array of shape (nH?, npsi0?, ntsave, n, 1))_: Saved states.
        final_state _(array of shape (nH?, npsi0?, n, 1))_: Saved final state
        expects _(array of shape (nH?, npsi0?, nE, ntsave) or None)_: Saved expectation
            values, if specified by `exp_ops`.
        extra _(PyTree or None)_: Extra data saved with `save_extra()` if
            specified in `options`.
        infos _(PyTree or None)_: Solver-dependent information on the resolution.
        tsave _(array of shape (ntsave,))_: Times for which results were saved.
        solver _(Solver)_: Solver used.
        gradient _(Gradient)_: Gradient used.
        options _(Options)_: Options used.
        final_time _(Array)_: final solution time

    Notes-: Result of running multiple simulations concurrently
        The resulting states and expectation values are batched according to the
        leading dimensions of the Hamiltonian `H` and initial state `psi0` :

        - If the option `cartesian_batching = True` (default value), the results
          leading dimensions are
          ```
          ... = ...H, ...psi0
          ```
          For example if:

            - `H` has shape _(2, 3, n, n)_,
            - `psi0` has shape _(4, n, 1)_,

            then `states` has shape _(2, 3, 4, ntsave, n, 1)_.

        - If the option `cartesian_batching = False`, the results leading dimensions are
          ```
          ... = ...H = ...psi0  # (once broadcasted)
          ```
          For example if:

            - `H` has shape _(2, 3, n, n)_,
            - `psi0` has shape _(3, n, 1)_,

            then `states` has shape _(2, 3, ntsave, n, 1)_.

        See the [Batching simulations](../../tutorials/batching-simulations.md)
        tutorial for more details.
        final_time _(Array)_: final solution time
    """


class MEResult(Result):
    """Result of the Lindblad master equation integration.

    Attributes:
        states _(array of shape (..., ntsave, n, n))_: Saved states.
        expects _(array of shape (..., len(exp_ops), ntsave) or None)_: Saved
            expectation values, if specified by `exp_ops`.
        states _(array of shape (nH?, nrho0?, ntsave, n, n))_: Saved states.
        final_state _(array of shape (nH?, nrho0?, n, n))_: Saved final state
        expects _(array of shape (nH?, nrho0?, nE, ntsave) or None)_: Saved expectation
            values, if specified by `exp_ops`.
        extra _(PyTree or None)_: Extra data saved with `save_extra()` if
            specified in `options`.
        infos _(PyTree or None)_: Solver-dependent information on the resolution.
        tsave _(array of shape (ntsave,))_: Times for which results were saved.
        solver _(Solver)_: Solver used.
        gradient _(Gradient)_: Gradient used.
        options _(Options)_: Options used.

    Notes-: Result of running multiple simulations concurrently
        The resulting states and expectation values are batched according to the
        leading dimensions of the Hamiltonian `H`, jump operators `jump_ops` and initial
        state `rho0`:

        - If the option `cartesian_batching = True` (default value), the results leading
          dimensions are
          ```
          ... = ...H, ...L0, ...L1, (...), ...rho0
          ```
          For example if:

            - `H` has shape _(2, 3, n, n)_,
            - `jump_ops = [L0, L1]` has shape _[(4, 5, n, n), (6, n, n)]_,
            - `rho0` has shape _(7, n, n)_,

            then `states` has shape _(2, 3, 4, 5, 6, 7, ntsave, n, n)_.

        - If the option `cartesian_batching = False`, the results leading dimensions are
          ```
          ... = ...H = ...L0 = ...L1 = (...) = ...rho0  # (once broadcasted)
          ```
          For example if:

            - `H` has shape _(2, 3, n, n)_,
            - `jump_ops = [L0, L1]` has shape _[(3, n, n), (2, 1, n, n)]_,
            - `rho0` has shape _(3, n, n)_,

            then `states` has shape _(2, 3, ntsave, n, n)_.

        See the [Batching simulations](../../tutorials/batching-simulations.md)
        tutorial for more details.
        final_time _(Array)_: final solution time
    """<|MERGE_RESOLUTION|>--- conflicted
+++ resolved
@@ -1,7 +1,6 @@
 from __future__ import annotations
 
 import equinox as eqx
-import jax.numpy as jnp
 from jax import Array
 from jaxtyping import PyTree
 
@@ -149,12 +148,9 @@
     r"""Result of the Schrödinger equation integration.
 
     Attributes:
-<<<<<<< HEAD
-=======
         states _(array of shape (..., ntsave, n, 1))_: Saved states.
         expects _(array of shape (..., len(exp_ops), ntsave) or None)_: Saved
             expectation values, if specified by `exp_ops`.
->>>>>>> 026f85bb
         states _(array of shape (nH?, npsi0?, ntsave, n, 1))_: Saved states.
         final_state _(array of shape (nH?, npsi0?, n, 1))_: Saved final state
         expects _(array of shape (nH?, npsi0?, nE, ntsave) or None)_: Saved expectation
@@ -166,7 +162,6 @@
         solver _(Solver)_: Solver used.
         gradient _(Gradient)_: Gradient used.
         options _(Options)_: Options used.
-        final_time _(Array)_: final solution time
 
     Notes-: Result of running multiple simulations concurrently
         The resulting states and expectation values are batched according to the
