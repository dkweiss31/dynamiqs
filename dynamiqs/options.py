from __future__ import annotations

import equinox as eqx
import jax
from jax import Array
from jaxtyping import PyTree, ScalarLike

from ._utils import tree_str_inline
from .progress_meter import AbstractProgressMeter, NoProgressMeter, TqdmProgressMeter

__all__ = ['Options']


class Options(eqx.Module):
    """Generic options for the quantum solvers.

    Args:
        save_states: If `True`, the state is saved at every time in `tsave`,
            otherwise only the final state is returned.
        verbose: If `True`, print information about the integration, otherwise
            nothing is printed.
        cartesian_batching: If `True`, batched arguments are treated as separated
            batch dimensions, otherwise the batching is performed over a single
            shared batched dimension.
        progress_meter: Progress meter indicating how far the solve has progressed.
            Defaults to a [tqdm](https://github.com/tqdm/tqdm) progress meter. Pass
            `None` for no output, see other options in
            [dynamiqs/progress_meter.py](https://github.com/dynamiqs/dynamiqs/blob/main/dynamiqs/progress_meter.py).
            If gradients are computed, the progress meter only displays during the
            forward pass.
        t0: Initial time. If `None`, defaults to the first time in `tsave`.
        t1: Final time. If `None`, defaults to the last time in `tsave`.
        save_extra _(function, optional)_: A function with signature
            `f(Array) -> PyTree` that takes a state as input and returns a PyTree.
            This can be used to save additional arbitrary data during the
<<<<<<< HEAD
            integration.
        target_fidelity: if this fidelity is reached, stop grape optimization
        epochs: number of epochs to loop over in grape
        coherent: If true, use coherent definition of the fidelity which
                  accounts for relative phases. If not, use incoherent
                  definition
        ntraj: number of trajectories for mcsolve
        one_jump_only: should we do mcsolve with only a single jump
=======
            integration. The additional data is accessible in the `extra` attribute of
            the result object returned by the solvers (see
            [`SEResult`][dynamiqs.SEResult] or [`MEResult`][dynamiqs.MEResult]).
>>>>>>> c75d122e
    """

    save_states: bool = True
    verbose: bool = True
    cartesian_batching: bool = True
    progress_meter: AbstractProgressMeter | None = TqdmProgressMeter()
    t0: ScalarLike | None = None
    t1: ScalarLike | None
    save_extra: callable[[Array], PyTree] | None = None
    target_fidelity: float
    epochs: int
    coherent: bool
    ntraj: int
    one_jump_only: bool

    def __init__(
        self,
        save_states: bool = True,
        verbose: bool = True,
        cartesian_batching: bool = True,
        progress_meter: AbstractProgressMeter | None = TqdmProgressMeter(),  # noqa: B008
        t0: ScalarLike | None = None,
        t1: ScalarLike | None = None,
        save_extra: callable[[Array], PyTree] | None = None,
        target_fidelity: float = 0.9995,
        epochs: int = 1000,
        coherent: bool = True,
        ntraj: int = 10,
        one_jump_only: bool = True
    ):
        if progress_meter is None:
            progress_meter = NoProgressMeter()

        self.save_states = save_states
        self.verbose = verbose
        self.cartesian_batching = cartesian_batching
        self.progress_meter = progress_meter
        self.t0 = t0
        self.t1 = t1
        self.target_fidelity = target_fidelity
        self.epochs = epochs
        self.coherent = coherent
        self.ntraj = ntraj
        self.one_jump_only = one_jump_only

        # make `save_extra` a valid Pytree with `jax.tree_util.Partial`
        if save_extra is not None:
            save_extra = jax.tree_util.Partial(save_extra)
        self.save_extra = save_extra

    def __str__(self) -> str:
        return tree_str_inline(self)<|MERGE_RESOLUTION|>--- conflicted
+++ resolved
@@ -1,7 +1,7 @@
 from __future__ import annotations
 
 import equinox as eqx
-import jax
+import jax.tree_util as jtu
 from jax import Array
 from jaxtyping import PyTree, ScalarLike
 
@@ -33,7 +33,6 @@
         save_extra _(function, optional)_: A function with signature
             `f(Array) -> PyTree` that takes a state as input and returns a PyTree.
             This can be used to save additional arbitrary data during the
-<<<<<<< HEAD
             integration.
         target_fidelity: if this fidelity is reached, stop grape optimization
         epochs: number of epochs to loop over in grape
@@ -42,11 +41,6 @@
                   definition
         ntraj: number of trajectories for mcsolve
         one_jump_only: should we do mcsolve with only a single jump
-=======
-            integration. The additional data is accessible in the `extra` attribute of
-            the result object returned by the solvers (see
-            [`SEResult`][dynamiqs.SEResult] or [`MEResult`][dynamiqs.MEResult]).
->>>>>>> c75d122e
     """
 
     save_states: bool = True
@@ -92,7 +86,7 @@
         self.ntraj = ntraj
         self.one_jump_only = one_jump_only
 
-        # make `save_extra` a valid Pytree with `jax.tree_util.Partial`
+        # make `save_extra` a valid Pytree with `Partial`
         if save_extra is not None:
             save_extra = jax.tree_util.Partial(save_extra)
         self.save_extra = save_extra
