from __future__ import annotations

from math import prod

import jax.numpy as jnp
from jax import Array
from jax.typing import ArrayLike

from .._utils import cdtype
from .operators import displace
from .utils import tensor, todm

__all__ = [
    'fock',
    'fock_dm',
    'basis',
    'basis_dm',
    'coherent',
    'coherent_dm',
    'ground',
    'excited',
]


def fock(dim: int | tuple[int, ...], number: int | tuple[int, ...]) -> Array:
    r"""Returns the ket of a Fock state or the ket of a tensor product of Fock states.

    Args:
        dim _(int or tuple of ints)_: Dimension of the Hilbert space of each mode.
        number _(int or tuple of ints)_: Fock state number of each mode.

    Returns:
<<<<<<< HEAD
        _(array of shape (n, 1))_ Ket of the Fock state or tensor product of Fock
            states.
=======
        _(array of shape (..., n, 1))_ Ket of the Fock state or tensor product of Fock
            states, with _n = prod(dims)_.
>>>>>>> 78634d06

    Examples:
        >>> dq.fock(3, 1)
        Array([[0.+0.j],
               [1.+0.j],
               [0.+0.j]], dtype=complex64)
        >>> dq.fock((3, 2), (1, 0))
        Array([[0.+0.j],
               [0.+0.j],
               [1.+0.j],
               [0.+0.j],
               [0.+0.j],
               [0.+0.j]], dtype=complex64)
    """
    # convert integer inputs to tuples by default, and check dimensions match
    dim = (dim,) if isinstance(dim, int) else dim
    number = (number,) if isinstance(number, int) else number
    if len(dim) != len(number):
        raise ValueError(
            'Arguments `number` must have the same length as `dim` of length'
            f' {len(dim)}, but has length {len(number)}.'
        )

    # compute the required basis state
    n = 0
    for d, s in zip(dim, number):
        n = d * n + s
    ket = jnp.zeros((prod(dim), 1), dtype=cdtype())
    ket = ket.at[n].set(1.0)
    return ket  # noqa: RET504


def fock_dm(dim: int | tuple[int, ...], number: int | tuple[int, ...]) -> Array:
    r"""Returns the density matrix of a Fock state or the density matrix of a tensor
    product of Fock states.

    Args:
        dim _(int or tuple of ints)_: Dimension of the Hilbert space of each mode.
        number _(int or tuple of ints)_: Fock state number of each mode.

    Returns:
<<<<<<< HEAD
        _(array of shape (n, n))_ Density matrix of the Fock state or tensor product of
            Fock states.
=======
        _(array of shape (..., n, n))_ Density matrix of the Fock state or tensor
            product of Fock states, with _n = prod(dims)_.
>>>>>>> 78634d06

    Examples:
        >>> dq.fock_dm(3, 1)
        Array([[0.+0.j, 0.+0.j, 0.+0.j],
               [0.+0.j, 1.+0.j, 0.+0.j],
               [0.+0.j, 0.+0.j, 0.+0.j]], dtype=complex64)
        >>> dq.fock_dm((3, 2), (1, 0))
        Array([[0.+0.j, 0.+0.j, 0.+0.j, 0.+0.j, 0.+0.j, 0.+0.j],
               [0.+0.j, 0.+0.j, 0.+0.j, 0.+0.j, 0.+0.j, 0.+0.j],
               [0.+0.j, 0.+0.j, 1.+0.j, 0.+0.j, 0.+0.j, 0.+0.j],
               [0.+0.j, 0.+0.j, 0.+0.j, 0.+0.j, 0.+0.j, 0.+0.j],
               [0.+0.j, 0.+0.j, 0.+0.j, 0.+0.j, 0.+0.j, 0.+0.j],
               [0.+0.j, 0.+0.j, 0.+0.j, 0.+0.j, 0.+0.j, 0.+0.j]], dtype=complex64)
    """
    return todm(fock(dim, number))


def basis(dim: int | tuple[int, ...], number: int | tuple[int, ...]) -> Array:
    """Alias of [`dq.fock()`][dynamiqs.fock]."""
    return fock(dim, number)


def basis_dm(dim: int | tuple[int, ...], number: int | tuple[int, ...]) -> Array:
    """Alias of [`dq.fock_dm()`][dynamiqs.fock_dm]."""
    return fock_dm(dim, number)


def coherent(dim: int | tuple[int, ...], alpha: ArrayLike) -> Array:
    r"""Returns the ket of a coherent state, or the ket of a tensor product of coherent
    states.

    Args:
        dim _(int or tuple of ints)_: Dimension of the Hilbert space of each mode.
        alpha _(array_like)_: Coherent state amplitude of each mode.

    Returns:
<<<<<<< HEAD
        _(array of shape (n, 1))_ Ket of the coherent state.
=======
        _(array of shape (..., n, 1))_ Ket of the coherent state or tensor product of
            coherent states, with _n = prod(dims)_.
>>>>>>> 78634d06

    Examples:
        >>> dq.coherent(4, 0.5)
        Array([[0.882+0.j],
               [0.441+0.j],
               [0.156+0.j],
               [0.047+0.j]], dtype=complex64)
        >>> dq.coherent((2, 3), (0.5, 0.5j))
        Array([[ 0.775+0.j   ],
               [ 0.   +0.386j],
               [-0.146+0.j   ],
               [ 0.423+0.j   ],
               [ 0.   +0.211j],
               [-0.08 +0.j   ]], dtype=complex64)
    """
    # convert inputs to tuples by default, and check dimensions match
    dim = (dim,) if isinstance(dim, int) else dim
    alpha = jnp.asarray(alpha, dtype=cdtype())

    if alpha.ndim == 0:
        alpha = alpha[..., None]
    elif alpha.ndim > 1:
        raise ValueError(
            'Argument `alpha` must be a 0-D or 1-D array-like object, but is'
            f' a {alpha.ndim}-D object.'
        )
    if len(dim) != len(alpha):
        raise ValueError(
            'Arguments `alpha` must have the same length as `dim` of length'
            f' {len(dim)}, but has length {len(alpha)}.'
        )

    kets = [displace(d, a) @ fock(d, 0) for d, a in zip(dim, alpha)]
    return tensor(*kets)


def coherent_dm(dim: int | tuple[int, ...], alpha: ArrayLike) -> Array:
    r"""Returns the density matrix of a coherent state, or the density matrix of a
    tensor product of coherent states.

    Args:
        dim _(int or tuple of ints)_: Dimension of the Hilbert space of each mode.
        alpha _(array_like)_: Coherent state amplitude of each mode.

    Returns:
<<<<<<< HEAD
        _(array of shape (n, n))_ Density matrix of the coherent state.
=======
        _(array of shape (..., n, n))_ Density matrix of the coherent state or tensor
            product of coherent states, with _n = prod(dims)_.
>>>>>>> 78634d06

    Examples:
        >>> dq.coherent_dm(4, 0.5)
        Array([[0.779+0.j, 0.389+0.j, 0.137+0.j, 0.042+0.j],
               [0.389+0.j, 0.195+0.j, 0.069+0.j, 0.021+0.j],
               [0.137+0.j, 0.069+0.j, 0.024+0.j, 0.007+0.j],
               [0.042+0.j, 0.021+0.j, 0.007+0.j, 0.002+0.j]], dtype=complex64)
<<<<<<< HEAD
        >>> dq.coherent_dm((2, 3), (0.5, 0.5))
        Array([[0.6  +0.j, 0.299+0.j, 0.113+0.j, 0.328+0.j, 0.163+0.j, 0.062+0.j],
               [0.299+0.j, 0.149+0.j, 0.056+0.j, 0.163+0.j, 0.081+0.j, 0.031+0.j],
               [0.113+0.j, 0.056+0.j, 0.021+0.j, 0.062+0.j, 0.031+0.j, 0.012+0.j],
               [0.328+0.j, 0.163+0.j, 0.062+0.j, 0.179+0.j, 0.089+0.j, 0.034+0.j],
               [0.163+0.j, 0.081+0.j, 0.031+0.j, 0.089+0.j, 0.044+0.j, 0.017+0.j],
               [0.062+0.j, 0.031+0.j, 0.012+0.j, 0.034+0.j, 0.017+0.j, 0.006+0.j]],      dtype=complex64)
    """  # noqa: E501
    return todm(coherent(dim, alpha))
=======

        Batched single-mode coherent states $\{\ket{\alpha_0}\!, \ket{\alpha_1}\}$:
        >>> dq.coherent_dm(4, [0.5, 0.5j]).shape
        (2, 4, 4)

        Multi-mode coherent state $\ket{\alpha}\otimes\ket{\beta}$:
        >>> dq.coherent_dm((2, 3), (0.5, 0.5j)).shape
        (6, 6)

        Batched multi-mode coherent states $\{\ket{\alpha_0}\otimes\ket{\beta_0}\!,
        \ket{\alpha_1}\otimes\ket{\beta_1}\}$:
        >>> alpha = [(0.5, 0.5j), (0.5j, 0.5)]
        >>> dq.coherent_dm((4, 6), alpha).shape
        (2, 24, 24)
    """
    return todm(coherent(dim, alpha))


def ground() -> Array:
    r"""Returns the eigenvector with eigenvalue -1 of the Pauli $\sigma_z$ operator.

    It is defined by $\ket{g} = \begin{pmatrix}0\\1\end{pmatrix}$.

    Note:
        This function is named `ground` because $\ket{g}$ is the lower energy state of
        a two-level system with Hamiltonian $H=\omega \sigma_z$.

    Returns:
        _(array of shape (2, 1))_ Ket $\ket{g}$.

    Examples:
        >>> dq.ground()
        Array([[0.+0.j],
               [1.+0.j]], dtype=complex64)
    """
    return jnp.array([[0], [1]], dtype=cdtype())


def excited() -> Array:
    r"""Returns the eigenvector with eigenvalue +1 of the Pauli $\sigma_z$ operator.

    It is defined by $\ket{e} = \begin{pmatrix}1\\0\end{pmatrix}$.

    Note:
        This function is named `excited` because $\ket{e}$ is the higher energy state of
        a two-level-system with Hamiltonian $H=\omega \sigma_z$.

    Returns:
        _(array of shape (2, 1))_ Ket $\ket{e}$.

    Examples:
        >>> dq.excited()
        Array([[1.+0.j],
               [0.+0.j]], dtype=complex64)
    """
    return jnp.array([[1], [0]], dtype=cdtype())
>>>>>>> 78634d06
<|MERGE_RESOLUTION|>--- conflicted
+++ resolved
@@ -6,6 +6,7 @@
 from jax import Array
 from jax.typing import ArrayLike
 
+from .._checks import check_type_int
 from .._utils import cdtype
 from .operators import displace
 from .utils import tensor, todm
@@ -22,27 +23,41 @@
 ]
 
 
-def fock(dim: int | tuple[int, ...], number: int | tuple[int, ...]) -> Array:
-    r"""Returns the ket of a Fock state or the ket of a tensor product of Fock states.
+def fock(dim: int | tuple[int, ...], number: ArrayLike) -> Array:
+    r"""Returns the ket of a Fock state or a tensor product of Fock states.
 
     Args:
-        dim _(int or tuple of ints)_: Dimension of the Hilbert space of each mode.
-        number _(int or tuple of ints)_: Fock state number of each mode.
-
-    Returns:
-<<<<<<< HEAD
-        _(array of shape (n, 1))_ Ket of the Fock state or tensor product of Fock
-            states.
-=======
+        dim: Hilbert space dimension of each mode.
+        number _(array_like of shape (...) or (..., len(dim)))_: Fock state number
+            for each mode, of integer type. If `dim` is a tuple, the last dimension of
+            `number` should match the length of `dim`.
+
+    Returns:
         _(array of shape (..., n, 1))_ Ket of the Fock state or tensor product of Fock
             states, with _n = prod(dims)_.
->>>>>>> 78634d06
-
-    Examples:
+
+    Examples:
+        Single-mode Fock state $\ket{1}$:
         >>> dq.fock(3, 1)
         Array([[0.+0.j],
                [1.+0.j],
                [0.+0.j]], dtype=complex64)
+
+        Batched single-mode Fock states $\{\ket{0}\!, \ket{1}\!, \ket{2}\}$:
+        >>> dq.fock(3, [0, 1, 2])
+        Array([[[1.+0.j],
+                [0.+0.j],
+                [0.+0.j]],
+        <BLANKLINE>
+               [[0.+0.j],
+                [1.+0.j],
+                [0.+0.j]],
+        <BLANKLINE>
+               [[0.+0.j],
+                [0.+0.j],
+                [1.+0.j]]], dtype=complex64)
+
+        Multi-mode Fock state $\ket{1,0}$:
         >>> dq.fock((3, 2), (1, 0))
         Array([[0.+0.j],
                [0.+0.j],
@@ -50,47 +65,92 @@
                [0.+0.j],
                [0.+0.j],
                [0.+0.j]], dtype=complex64)
-    """
-    # convert integer inputs to tuples by default, and check dimensions match
-    dim = (dim,) if isinstance(dim, int) else dim
-    number = (number,) if isinstance(number, int) else number
-    if len(dim) != len(number):
+
+        Batched multi-mode Fock states $\{\ket{0,0}\!, \ket{0,1}\!, \ket{1,1}\!,
+        \ket{2,0}\}$:
+        >>> number = [(0, 0), (0, 1), (1, 1), (2, 0)]
+        >>> dq.fock((3, 2), number).shape
+        (4, 6, 1)
+    """
+    dim = jnp.asarray(dim)
+    number = jnp.asarray(number)
+    check_type_int(dim, 'dim')
+    check_type_int(number, 'number')
+
+    # check if dim is a single value or a tuple
+    if dim.ndim > 1:
+        raise ValueError('Argument `dim` must be an integer or a tuple of integers.')
+
+    # if dim is an integer, convert shapes dim: () -> (1,) and number: (...) -> (..., 1)
+    if dim.ndim == 0:
+        dim = dim[None]
+        number = number[..., None]
+
+    # check if number has shape (..., len(ndim))
+    if number.shape[-1] != dim.shape[-1]:
         raise ValueError(
-            'Arguments `number` must have the same length as `dim` of length'
-            f' {len(dim)}, but has length {len(number)}.'
+            'Argument `number` must have shape `(...)` or `(..., len(dim))`, but'
+            f' has shape number.shape={number.shape}.'
         )
 
-    # compute the required basis state
-    n = 0
-    for d, s in zip(dim, number):
-        n = d * n + s
+    # check if 0 <= number[..., i] < dim[i] for all i
+    if jnp.any(dim - number <= 0):
+        raise ValueError(
+            'Argument `number` must be in the range [0, dim[i]) for each mode i:'
+            ' 0 <= number[..., i] < dim[i].'
+        )
+
+    # compute all kets
+    _vectorized_fock = jnp.vectorize(_fock, signature='(ndim),(ndim)->(prod_ndim,1)')
+    return _vectorized_fock(dim, number)
+
+
+def _fock(dim: Array, number: Array) -> Array:
+    # return the tensor product of Fock states |n0> x |n1> x ... x |nf> where dim has
+    # shape (ndim,), number has shape (ndim,) and number = [n0, n1,..., nf]
+    # this is the unbatched version of fock()
+    idx = 0
+    for d, n in zip(dim, number):
+        idx = d * idx + n
     ket = jnp.zeros((prod(dim), 1), dtype=cdtype())
-    ket = ket.at[n].set(1.0)
-    return ket  # noqa: RET504
-
-
-def fock_dm(dim: int | tuple[int, ...], number: int | tuple[int, ...]) -> Array:
-    r"""Returns the density matrix of a Fock state or the density matrix of a tensor
-    product of Fock states.
+    return ket.at[idx].set(1.0)
+
+
+def fock_dm(dim: int | tuple[int, ...], number: ArrayLike) -> Array:
+    r"""Returns the density matrix of a Fock state or a tensor product of Fock states.
 
     Args:
-        dim _(int or tuple of ints)_: Dimension of the Hilbert space of each mode.
-        number _(int or tuple of ints)_: Fock state number of each mode.
-
-    Returns:
-<<<<<<< HEAD
-        _(array of shape (n, n))_ Density matrix of the Fock state or tensor product of
-            Fock states.
-=======
+        dim: Hilbert space dimension of each mode.
+        number _(array_like of shape (...) or (..., len(dim)))_: Fock state number
+            for each mode, of integer type. If `dim` is a tuple, the last dimension of
+            `number` should match the length of `dim`.
+
+    Returns:
         _(array of shape (..., n, n))_ Density matrix of the Fock state or tensor
             product of Fock states, with _n = prod(dims)_.
->>>>>>> 78634d06
-
-    Examples:
+
+    Examples:
+        Single-mode Fock state $\ket{1}$:
         >>> dq.fock_dm(3, 1)
         Array([[0.+0.j, 0.+0.j, 0.+0.j],
                [0.+0.j, 1.+0.j, 0.+0.j],
                [0.+0.j, 0.+0.j, 0.+0.j]], dtype=complex64)
+
+        Batched single-mode Fock states $\{\ket{0}\!, \ket{1}\!, \ket{2}\}$:
+        >>> dq.fock_dm(3, [0, 1, 2])
+        Array([[[1.+0.j, 0.+0.j, 0.+0.j],
+                [0.+0.j, 0.+0.j, 0.+0.j],
+                [0.+0.j, 0.+0.j, 0.+0.j]],
+        <BLANKLINE>
+               [[0.+0.j, 0.+0.j, 0.+0.j],
+                [0.+0.j, 1.+0.j, 0.+0.j],
+                [0.+0.j, 0.+0.j, 0.+0.j]],
+        <BLANKLINE>
+               [[0.+0.j, 0.+0.j, 0.+0.j],
+                [0.+0.j, 0.+0.j, 0.+0.j],
+                [0.+0.j, 0.+0.j, 1.+0.j]]], dtype=complex64)
+
+        Multi-mode Fock state $\ket{1,0}$:
         >>> dq.fock_dm((3, 2), (1, 0))
         Array([[0.+0.j, 0.+0.j, 0.+0.j, 0.+0.j, 0.+0.j, 0.+0.j],
                [0.+0.j, 0.+0.j, 0.+0.j, 0.+0.j, 0.+0.j, 0.+0.j],
@@ -98,42 +158,60 @@
                [0.+0.j, 0.+0.j, 0.+0.j, 0.+0.j, 0.+0.j, 0.+0.j],
                [0.+0.j, 0.+0.j, 0.+0.j, 0.+0.j, 0.+0.j, 0.+0.j],
                [0.+0.j, 0.+0.j, 0.+0.j, 0.+0.j, 0.+0.j, 0.+0.j]], dtype=complex64)
+
+        Batched multi-mode Fock states $\{\ket{0,0}\!, \ket{0,1}\!, \ket{1,1}\!,
+        \ket{2,0}\}$:
+        >>> number = [(0, 0), (0, 1), (1, 1), (2, 0)]
+        >>> dq.fock_dm((3, 2), number).shape
+        (4, 6, 6)
     """
     return todm(fock(dim, number))
 
 
-def basis(dim: int | tuple[int, ...], number: int | tuple[int, ...]) -> Array:
+def basis(dim: int | tuple[int, ...], number: ArrayLike) -> Array:
     """Alias of [`dq.fock()`][dynamiqs.fock]."""
     return fock(dim, number)
 
 
-def basis_dm(dim: int | tuple[int, ...], number: int | tuple[int, ...]) -> Array:
+def basis_dm(dim: int | tuple[int, ...], number: ArrayLike) -> Array:
     """Alias of [`dq.fock_dm()`][dynamiqs.fock_dm]."""
     return fock_dm(dim, number)
 
 
 def coherent(dim: int | tuple[int, ...], alpha: ArrayLike) -> Array:
-    r"""Returns the ket of a coherent state, or the ket of a tensor product of coherent
-    states.
+    r"""Returns the ket of a coherent state or a tensor product of coherent states.
 
     Args:
-        dim _(int or tuple of ints)_: Dimension of the Hilbert space of each mode.
-        alpha _(array_like)_: Coherent state amplitude of each mode.
-
-    Returns:
-<<<<<<< HEAD
-        _(array of shape (n, 1))_ Ket of the coherent state.
-=======
+        dim: Hilbert space dimension of each mode.
+        alpha _(array_like of shape (...) or (..., len(dim)))_: Coherent state
+            amplitude for each mode. If `dim` is a tuple, the last dimension of
+            `alpha` should match the length of `dim`.
+
+    Returns:
         _(array of shape (..., n, 1))_ Ket of the coherent state or tensor product of
             coherent states, with _n = prod(dims)_.
->>>>>>> 78634d06
-
-    Examples:
+
+    Examples:
+        Single-mode coherent state $\ket{\alpha}$:
         >>> dq.coherent(4, 0.5)
         Array([[0.882+0.j],
                [0.441+0.j],
                [0.156+0.j],
                [0.047+0.j]], dtype=complex64)
+
+        Batched single-mode coherent states $\{\ket{\alpha_0}\!, \ket{\alpha_1}\}$:
+        >>> dq.coherent(4, [0.5, 0.5j])
+        Array([[[ 0.882+0.j   ],
+                [ 0.441+0.j   ],
+                [ 0.156+0.j   ],
+                [ 0.047+0.j   ]],
+        <BLANKLINE>
+               [[ 0.882+0.j   ],
+                [ 0.   +0.441j],
+                [-0.156+0.j   ],
+                [ 0.   -0.047j]]], dtype=complex64)
+
+        Multi-mode coherent state $\ket{\alpha}\otimes\ket{\beta}$:
         >>> dq.coherent((2, 3), (0.5, 0.5j))
         Array([[ 0.775+0.j   ],
                [ 0.   +0.386j],
@@ -141,61 +219,60 @@
                [ 0.423+0.j   ],
                [ 0.   +0.211j],
                [-0.08 +0.j   ]], dtype=complex64)
-    """
-    # convert inputs to tuples by default, and check dimensions match
-    dim = (dim,) if isinstance(dim, int) else dim
-    alpha = jnp.asarray(alpha, dtype=cdtype())
-
-    if alpha.ndim == 0:
+
+        Batched multi-mode coherent states $\{\ket{\alpha_0}\otimes\ket{\beta_0}\!,
+        \ket{\alpha_1}\otimes\ket{\beta_1}\}$:
+        >>> alpha = [(0.5, 0.5j), (0.5j, 0.5)]
+        >>> dq.coherent((4, 6), alpha).shape
+        (2, 24, 1)
+    """
+    dim = jnp.asarray(dim)
+    alpha = jnp.asarray(alpha)
+    check_type_int(dim, 'dim')
+
+    # check if dim is a single value or a tuple
+    if dim.ndim > 1:
+        raise ValueError('Argument `dim` must be an integer or a tuple of integers.')
+
+    # if dim is an integer, convert shapes dim: () -> (1,) and alpha: (...) -> (..., 1)
+    if dim.ndim == 0:
+        dim = dim[None]
         alpha = alpha[..., None]
-    elif alpha.ndim > 1:
+
+    # check if alpha has shape (..., len(ndim))
+    if alpha.shape[-1] != dim.shape[-1]:
         raise ValueError(
-            'Argument `alpha` must be a 0-D or 1-D array-like object, but is'
-            f' a {alpha.ndim}-D object.'
+            'Argument `alpha` must have shape `(...)` or `(..., len(dim))`, but'
+            f' has shape alpha.shape={alpha.shape}.'
         )
-    if len(dim) != len(alpha):
-        raise ValueError(
-            'Arguments `alpha` must have the same length as `dim` of length'
-            f' {len(dim)}, but has length {len(alpha)}.'
-        )
-
+
+    # compute all kets
+    alpha = alpha.swapaxes(0, -1)  # (len(dim), ...)
     kets = [displace(d, a) @ fock(d, 0) for d, a in zip(dim, alpha)]
     return tensor(*kets)
 
 
 def coherent_dm(dim: int | tuple[int, ...], alpha: ArrayLike) -> Array:
-    r"""Returns the density matrix of a coherent state, or the density matrix of a
-    tensor product of coherent states.
+    r"""Returns the density matrix of a coherent state or a tensor product of coherent
+    states.
 
     Args:
-        dim _(int or tuple of ints)_: Dimension of the Hilbert space of each mode.
-        alpha _(array_like)_: Coherent state amplitude of each mode.
-
-    Returns:
-<<<<<<< HEAD
-        _(array of shape (n, n))_ Density matrix of the coherent state.
-=======
+        dim: Hilbert space dimension of each mode.
+        alpha _(array_like of shape (...) or (..., len(dim)))_: Coherent state
+            amplitude for each mode. If `dim` is a tuple, the last dimension of
+            `alpha` should match the length of `dim`.
+
+    Returns:
         _(array of shape (..., n, n))_ Density matrix of the coherent state or tensor
             product of coherent states, with _n = prod(dims)_.
->>>>>>> 78634d06
-
-    Examples:
+
+    Examples:
+        Single-mode coherent state $\ket{\alpha}$:
         >>> dq.coherent_dm(4, 0.5)
         Array([[0.779+0.j, 0.389+0.j, 0.137+0.j, 0.042+0.j],
                [0.389+0.j, 0.195+0.j, 0.069+0.j, 0.021+0.j],
                [0.137+0.j, 0.069+0.j, 0.024+0.j, 0.007+0.j],
                [0.042+0.j, 0.021+0.j, 0.007+0.j, 0.002+0.j]], dtype=complex64)
-<<<<<<< HEAD
-        >>> dq.coherent_dm((2, 3), (0.5, 0.5))
-        Array([[0.6  +0.j, 0.299+0.j, 0.113+0.j, 0.328+0.j, 0.163+0.j, 0.062+0.j],
-               [0.299+0.j, 0.149+0.j, 0.056+0.j, 0.163+0.j, 0.081+0.j, 0.031+0.j],
-               [0.113+0.j, 0.056+0.j, 0.021+0.j, 0.062+0.j, 0.031+0.j, 0.012+0.j],
-               [0.328+0.j, 0.163+0.j, 0.062+0.j, 0.179+0.j, 0.089+0.j, 0.034+0.j],
-               [0.163+0.j, 0.081+0.j, 0.031+0.j, 0.089+0.j, 0.044+0.j, 0.017+0.j],
-               [0.062+0.j, 0.031+0.j, 0.012+0.j, 0.034+0.j, 0.017+0.j, 0.006+0.j]],      dtype=complex64)
-    """  # noqa: E501
-    return todm(coherent(dim, alpha))
-=======
 
         Batched single-mode coherent states $\{\ket{\alpha_0}\!, \ket{\alpha_1}\}$:
         >>> dq.coherent_dm(4, [0.5, 0.5j]).shape
@@ -251,5 +328,4 @@
         Array([[1.+0.j],
                [0.+0.j]], dtype=complex64)
     """
-    return jnp.array([[1], [0]], dtype=cdtype())
->>>>>>> 78634d06
+    return jnp.array([[1], [0]], dtype=cdtype())