from __future__ import annotations

import logging
from functools import partial

import jax
import jax.numpy as jnp
from jax import Array
from jaxtyping import ArrayLike

from .._checks import check_shape, check_times
from .._utils import cdtype
from ..core._utils import (
    _astimearray,
    _cartesian_vectorize,
    _flat_vectorize,
    catch_xla_runtime_error,
    get_solver_class,
)
from ..gradient import Gradient
from ..options import Options
from ..result import MEResult
from ..solver import Dopri5, Dopri8, Euler, Propagator, Solver, Tsit5
from ..time_array import Shape, TimeArray
from ..utils.utils import todm
from .mediffrax import MEDopri5, MEDopri8, MEEuler, METsit5
from .mepropagator import MEPropagator

__all__ = ['mesolve']


def mesolve(
    H: ArrayLike | TimeArray,
    jump_ops: list[ArrayLike | TimeArray],
    rho0: ArrayLike,
    tsave: ArrayLike,
    *,
    exp_ops: list[ArrayLike] | None = None,
    solver: Solver = Tsit5(),  # noqa: B008
    gradient: Gradient | None = None,
    options: Options = Options(),  # noqa: B008
) -> MEResult:
    r"""Solve the Lindblad master equation.

    This function computes the evolution of the density matrix $\rho(t)$ at time $t$,
    starting from an initial state $\rho_0$, according to the Lindblad master
    equation ($\hbar=1$)
    $$
        \frac{\dd\rho(t)}{\dt} = -i[H(t), \rho(t)]
        + \sum_{k=1}^N \left(
            L_k(t) \rho(t) L_k^\dag(t)
            - \frac{1}{2} L_k^\dag(t) L_k(t) \rho(t)
            - \frac{1}{2} \rho(t) L_k^\dag(t) L_k(t)
        \right),
    $$
    where $H(t)$ is the system's Hamiltonian at time $t$ and $\{L_k(t)\}$ is a
    collection of jump operators at time $t$.

    Quote: Time-dependent Hamiltonian or jump operators
        If the Hamiltonian or the jump operators depend on time, they can be converted
        to time-arrays using [`dq.constant()`][dynamiqs.constant],
        [`dq.pwc()`][dynamiqs.pwc], [`dq.modulated()`][dynamiqs.modulated], or
        [`dq.timecallable()`][dynamiqs.timecallable]. See
        the [Time-dependent operators](../../tutorials/time-dependent-operators.md)
        tutorial for more details.

    Quote: Running multiple simulations concurrently
        The Hamiltonian `H`, the jump operators `jump_ops` and the initial density
        matrix `rho0` can be batched to solve multiple master equations concurrently.
        All other arguments are common to every batch. See the
        [Batching simulations](../../tutorials/batching-simulations.md) tutorial for
        more details.

    Args:
        H _(array-like or time-array of shape (...H, n, n))_: Hamiltonian.
        jump_ops _(list of array-like or time-array, each of shape (...Lk, n, n))_:
            List of jump operators.
        rho0 _(array-like of shape (...rho0, n, 1) or (...rho0, n, n))_: Initial state.
        tsave _(array-like of shape (ntsave,))_: Times at which the states and
            expectation values are saved. The equation is solved from `tsave[0]` to
            `tsave[-1]`, or from `t0` to `tsave[-1]` if `t0` is specified in `options`.
        exp_ops _(list of array-like, each of shape (n, n), optional)_: List of
            operators for which the expectation value is computed.
        solver: Solver for the integration. Defaults to
            [`dq.solver.Tsit5`][dynamiqs.solver.Tsit5] (supported:
            [`Tsit5`][dynamiqs.solver.Tsit5], [`Dopri5`][dynamiqs.solver.Dopri5],
            [`Dopri8`][dynamiqs.solver.Dopri8],
            [`Euler`][dynamiqs.solver.Euler],
            [`Rouchon1`][dynamiqs.solver.Rouchon1],
            [`Rouchon2`][dynamiqs.solver.Rouchon2],
            [`Propagator`][dynamiqs.solver.Propagator]).
        gradient: Algorithm used to compute the gradient.
        options: Generic options, see [`dq.Options`][dynamiqs.Options].

    Returns:
        [`dq.MEResult`][dynamiqs.MEResult] object holding the result of the Lindblad
            master  equation integration. Use the attributes `states` and `expects`
            to access saved quantities, more details in
            [`dq.MEResult`][dynamiqs.MEResult].
    """
    # === convert arguments
    H = _astimearray(H)
    jump_ops = [_astimearray(L) for L in jump_ops]
    rho0 = jnp.asarray(rho0, dtype=cdtype())
    tsave = jnp.asarray(tsave)
    exp_ops = jnp.asarray(exp_ops, dtype=cdtype()) if exp_ops is not None else None

    # === check arguments
    _check_mesolve_args(H, jump_ops, rho0, exp_ops)
    tsave = check_times(tsave, 'tsave')

    # === convert rho0 to density matrix
    rho0 = todm(rho0)

    # we implement the jitted vectorization in another function to pre-convert QuTiP
    # objects (which are not JIT-compatible) to JAX arrays
    return _vectorized_mesolve(
        H, jump_ops, rho0, tsave, exp_ops, solver, gradient, options
    )


@catch_xla_runtime_error
@partial(jax.jit, static_argnames=('solver', 'gradient', 'options'))
def _vectorized_mesolve(
    H: TimeArray,
    jump_ops: list[TimeArray],
    rho0: Array,
    tsave: Array,
    exp_ops: Array | None,
    solver: Solver,
    gradient: Gradient | None,
    options: Options,
) -> MEResult:
    # === vectorize function
    # we vectorize over H, jump_ops and rho0, all other arguments are not vectorized
    # `n_batch` is a pytree. Each leaf of this pytree gives the number of times
    # this leaf should be vmapped on.

<<<<<<< HEAD
    # the result is vectorized over `_saved` and `infos`
=======
    # the result is vectorized over `_saved` and `infos` and final_time
>>>>>>> 026f85bb
    out_axes = MEResult(None, None, None, None, 0, 0, 0)

    if not options.cartesian_batching:
        broadcast_shape = jnp.broadcast_shapes(
            H.shape[:-2], rho0.shape[:-2], *[jump_op.shape[:-2] for jump_op in jump_ops]
        )

        def broadcast(x: TimeArray) -> TimeArray:
            return x.broadcast_to(*(broadcast_shape + x.shape[-2:]))

        H = broadcast(H)
        jump_ops = list(map(broadcast, jump_ops))
        rho0 = jnp.broadcast_to(rho0, broadcast_shape + rho0.shape[-2:])

    n_batch = (
        H.in_axes,
        [jump_op.in_axes for jump_op in jump_ops],
        Shape(rho0.shape[:-2]),
        Shape(),
        Shape(),
        Shape(),
        Shape(),
        Shape(),
    )

    # compute vectorized function with given batching strategy
    if options.cartesian_batching:
        f = _cartesian_vectorize(_mesolve, n_batch, out_axes)
    else:
        f = _flat_vectorize(_mesolve, n_batch, out_axes)

    # === apply vectorized function
    return f(H, jump_ops, rho0, tsave, exp_ops, solver, gradient, options)


def _mesolve(
    H: TimeArray,
    jump_ops: list[TimeArray],
    rho0: Array,
    tsave: Array,
    exp_ops: Array | None,
    solver: Solver,
    gradient: Gradient | None,
    options: Options,
) -> MEResult:
    # === select solver class
    solvers = {
        Euler: MEEuler,
        Dopri5: MEDopri5,
        Dopri8: MEDopri8,
        Tsit5: METsit5,
        Propagator: MEPropagator,
    }
    solver_class = get_solver_class(solvers, solver)

    # === check gradient is supported
    solver.assert_supports_gradient(gradient)

    # === init solver
    solver = solver_class(tsave, rho0, H, exp_ops, solver, gradient, options, jump_ops)

    # === run solver
    result = solver.run()

    # === return result
    return result  # noqa: RET504


def _check_mesolve_args(
    H: TimeArray, jump_ops: list[TimeArray], rho0: Array, exp_ops: Array | None
):
    # === check H shape
    check_shape(H, 'H', '(..., n, n)', subs={'...': '...H'})

    # === check jump_ops shape
    for i, L in enumerate(jump_ops):
        check_shape(L, f'jump_ops[{i}]', '(..., n, n)', subs={'...': f'...L{i}'})

    if len(jump_ops) == 0:
        logging.warning(
            'Argument `jump_ops` is an empty list, consider using `dq.sesolve()` to'
            ' solve the Schrödinger equation.'
        )

    # === check rho0 shape
    check_shape(rho0, 'rho0', '(..., n, 1)', '(..., n, n)', subs={'...': '...rho0'})

    # === check exp_ops shape
    if exp_ops is not None:
        check_shape(exp_ops, 'exp_ops', '(N, n, n)', subs={'N': 'len(exp_ops)'})<|MERGE_RESOLUTION|>--- conflicted
+++ resolved
@@ -136,11 +136,7 @@
     # `n_batch` is a pytree. Each leaf of this pytree gives the number of times
     # this leaf should be vmapped on.
 
-<<<<<<< HEAD
-    # the result is vectorized over `_saved` and `infos`
-=======
     # the result is vectorized over `_saved` and `infos` and final_time
->>>>>>> 026f85bb
     out_axes = MEResult(None, None, None, None, 0, 0, 0)
 
     if not options.cartesian_batching:
