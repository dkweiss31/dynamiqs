--- conflicted
+++ resolved
@@ -14,7 +14,7 @@
 from ._checks import check_shape, check_times
 from ._utils import cdtype, obj_type_str
 
-__all__ = ['constant', 'pwc', 'modulated', 'timecallable', 'TimeArray', 'CallableTimeArray']
+__all__ = ['constant', 'pwc', 'modulated', 'timecallable', 'TimeArray']
 
 
 def constant(array: ArrayLike) -> ConstantTimeArray:
@@ -409,15 +409,7 @@
 
     @property
     def mT(self) -> TimeArray:
-<<<<<<< HEAD
-        return ModulatedTimeArray(self.f, self.array.mT, self.args)
-
-    def _call_f(self, t: float) -> Array:
-        # args = expand_as_broadcastable(self.args)
-        return self.f(t, *self.args)
-=======
         return ModulatedTimeArray(self.f, self.array.mT)
->>>>>>> 7f05936c
 
     @property
     def in_axes(self) -> PyTree[int]:
@@ -471,18 +463,9 @@
         f = jtu.Partial(lambda t: self.f(t).mT)
         return CallableTimeArray(f)
 
-<<<<<<< HEAD
-    def _call_f(self, t: float) -> Array:
-        # args = expand_as_broadcastable(self.args)
-        return self.f(t, *self.args)
-
-    def __call__(self, t: float) -> Array:
-        return self._call_f(t)
-=======
     @property
     def in_axes(self) -> PyTree[int]:
         return CallableTimeArray(Shape(self.f.shape[:-2]))
->>>>>>> 7f05936c
 
     def reshape(self, *new_shape: int) -> TimeArray:
         f = jtu.Partial(lambda t: self.f(t).reshape(*new_shape))
