--- conflicted
+++ resolved
@@ -68,10 +68,7 @@
                 adjoint=adjoint,
                 event=self.event,
                 max_steps=self.max_steps,
-<<<<<<< HEAD
-=======
                 progress_meter=progress_meter,
->>>>>>> 78634d06
             )
 
         # === collect and return results
