from __future__ import annotations

from functools import partial

import jax
import jax.numpy as jnp
from jax import Array
from jaxtyping import ArrayLike

from .._checks import check_shape, check_times
from .._utils import cdtype
from ..core._utils import (
    _astimearray,
    _cartesian_vectorize,
    _flat_vectorize,
    catch_xla_runtime_error,
    get_solver_class,
)
from ..gradient import Gradient
from ..options import Options
from ..result import SEResult
from ..solver import Dopri5, Dopri8, Euler, Propagator, Solver, Tsit5
from ..time_array import Shape, TimeArray
from .sediffrax import SEDopri5, SEDopri8, SEEuler, SETsit5
from .sepropagator import SEPropagator

__all__ = ['sesolve']


def sesolve(
    H: ArrayLike | TimeArray,
    psi0: ArrayLike,
    tsave: ArrayLike,
    *,
    exp_ops: list[ArrayLike] | None = None,
    solver: Solver = Tsit5(),  # noqa: B008
    gradient: Gradient | None = None,
    options: Options = Options(),  # noqa: B008
) -> SEResult:
    r"""Solve the Schrödinger equation.

    This function computes the evolution of the state vector $\ket{\psi(t)}$ at time
    $t$, starting from an initial state $\ket{\psi_0}$, according to the Schrödinger
    equation ($\hbar=1$)
    $$
        \frac{\dd\ket{\psi(t)}}{\dt} = -i H(t) \ket{\psi(t)},
    $$
    where $H(t)$ is the system's Hamiltonian at time $t$.

    Quote: Time-dependent Hamiltonian
        If the Hamiltonian depends on time, it can be converted to a time-array using
        [`dq.constant()`][dynamiqs.constant], [`dq.pwc()`][dynamiqs.pwc],
        [`dq.modulated()`][dynamiqs.modulated], or
        [`dq.timecallable()`][dynamiqs.timecallable]. See
        the [Time-dependent operators](../../tutorials/time-dependent-operators.md)
        tutorial for more details.

    Quote: Running multiple simulations concurrently
        Both the Hamiltonian `H` and the initial state `psi0` can be batched to
        solve multiple Schrödinger equations concurrently. All other arguments are
        common to every batch. See the
        [Batching simulations](../../tutorials/batching-simulations.md) tutorial for
        more details.

    Args:
        H _(array-like or time-array of shape (...H, n, n))_: Hamiltonian.
        psi0 _(array-like of shape (...psi0, n, 1))_: Initial state.
        tsave _(array-like of shape (ntsave,))_: Times at which the states and
            expectation values are saved. The equation is solved from `tsave[0]` to
            `tsave[-1]`, or from `t0` to `tsave[-1]` if `t0` is specified in `options`.
        exp_ops _(list of array-like, each of shape (n, n), optional)_: List of
            operators for which the expectation value is computed.
        solver: Solver for the integration. Defaults to
            [`dq.solver.Tsit5`][dynamiqs.solver.Tsit5] (supported:
            [`Tsit5`][dynamiqs.solver.Tsit5], [`Dopri5`][dynamiqs.solver.Dopri5],
            [`Dopri8`][dynamiqs.solver.Dopri8],
            [`Euler`][dynamiqs.solver.Euler],
            [`Propagator`][dynamiqs.solver.Propagator]).

        gradient: Algorithm used to compute the gradient.
        options: Generic options, see [`dq.Options`][dynamiqs.Options].

    Returns:
        [`dq.SEResult`][dynamiqs.SEResult] object holding the result of the
            Schrödinger equation integration. Use the attributes `states` and `expects`
            to access saved quantities, more details in
            [`dq.SEResult`][dynamiqs.SEResult].
    """
    # === convert arguments
    H = _astimearray(H)
    psi0 = jnp.asarray(psi0, dtype=cdtype())
    tsave = jnp.asarray(tsave)
    exp_ops = jnp.asarray(exp_ops, dtype=cdtype()) if exp_ops is not None else None

    # === check arguments
    _check_sesolve_args(H, psi0, exp_ops)
    tsave = check_times(tsave, 'tsave')

    # we implement the jitted vectorization in another function to pre-convert QuTiP
    # objects (which are not JIT-compatible) to JAX arrays
    return _vectorized_sesolve(H, psi0, tsave, exp_ops, solver, gradient, options)


@catch_xla_runtime_error
@partial(jax.jit, static_argnames=('solver', 'gradient', 'options'))
def _vectorized_sesolve(
    H: TimeArray,
    psi0: Array,
    tsave: Array,
    exp_ops: Array | None,
    solver: Solver,
    gradient: Gradient | None,
    options: Options,
) -> SEResult:
    # === vectorize function
    # we vectorize over H and psi0, all other arguments are not vectorized
<<<<<<< HEAD
    is_batched = (
        False, # is_timearray_batched(H),
        psi0.ndim > 2,
        False,
        False,
        False,
        False,
        False,
=======

    if not options.cartesian_batching:
        broadcast_shape = jnp.broadcast_shapes(H.shape[:-2], psi0.shape[:-2])
        H = H.broadcast_to(*(broadcast_shape + H.shape[-2:]))
        psi0 = jnp.broadcast_to(psi0, broadcast_shape + psi0.shape[-2:])

    # `n_batch` is a pytree. Each leaf of this pytree gives the number of times
    # this leaf should be vmapped on.
    n_batch = (
        H.in_axes,
        Shape(psi0.shape[:-2]),
        Shape(),
        Shape(),
        Shape(),
        Shape(),
        Shape(),
>>>>>>> 7f05936c
    )

    # the result is vectorized over `_saved` and `infos`
    out_axes = SEResult(None, None, None, None, 0, 0, 0)

    # compute vectorized function with given batching strategy
    if options.cartesian_batching:
        f = _cartesian_vectorize(_sesolve, n_batch, out_axes)
    else:
        f = _flat_vectorize(_sesolve, n_batch, out_axes)

    # === apply vectorized function
    return f(H, psi0, tsave, exp_ops, solver, gradient, options)


def _sesolve(
    H: TimeArray,
    psi0: Array,
    tsave: Array,
    exp_ops: Array | None,
    solver: Solver,
    gradient: Gradient | None,
    options: Options,
) -> SEResult:
    # === select solver class
    solvers = {
        Euler: SEEuler,
        Dopri5: SEDopri5,
        Dopri8: SEDopri8,
        Tsit5: SETsit5,
        Propagator: SEPropagator,
    }
    solver_class = get_solver_class(solvers, solver)

    # === check gradient is supported
    solver.assert_supports_gradient(gradient)

    # === init solver
    solver = solver_class(tsave, psi0, H, exp_ops, solver, gradient, options)

    # === run solver
    result = solver.run()

    # === return result
    return result  # noqa: RET504


def _check_sesolve_args(H: TimeArray, psi0: Array, exp_ops: Array | None):
    # === check H shape
    check_shape(H, 'H', '(..., n, n)', subs={'...': '...H'})

    # === check psi0 shape
    check_shape(psi0, 'psi0', '(..., n, 1)', subs={'...': '...psi0'})

    # === check exp_ops shape
    if exp_ops is not None:
        check_shape(exp_ops, 'exp_ops', '(N, n, n)', subs={'N': 'len(exp_ops)'})<|MERGE_RESOLUTION|>--- conflicted
+++ resolved
@@ -114,16 +114,6 @@
 ) -> SEResult:
     # === vectorize function
     # we vectorize over H and psi0, all other arguments are not vectorized
-<<<<<<< HEAD
-    is_batched = (
-        False, # is_timearray_batched(H),
-        psi0.ndim > 2,
-        False,
-        False,
-        False,
-        False,
-        False,
-=======
 
     if not options.cartesian_batching:
         broadcast_shape = jnp.broadcast_shapes(H.shape[:-2], psi0.shape[:-2])
@@ -140,11 +130,10 @@
         Shape(),
         Shape(),
         Shape(),
->>>>>>> 7f05936c
     )
 
     # the result is vectorized over `_saved` and `infos`
-    out_axes = SEResult(None, None, None, None, 0, 0, 0)
+    out_axes = SEResult(None, None, None, None, 0, 0)
 
     # compute vectorized function with given batching strategy
     if options.cartesian_batching:
