--- conflicted
+++ resolved
@@ -5,17 +5,14 @@
 from .options import *
 from .plots import *
 from .result import *
+from .solvers import *
 from .time_array import *
 from .utils import *
 from .mcsolve import *
 from .grape import *
 
 # get version from pyproject.toml
-<<<<<<< HEAD
 # __version__ = version(__package__)
-=======
-__version__ = version(__package__)
 
 # set default matmul precision to 'highest'
-set_matmul_precision('highest')
->>>>>>> c75d122e
+set_matmul_precision('highest')